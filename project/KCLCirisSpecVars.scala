--- conflicted
+++ resolved
@@ -188,7 +188,14 @@
           "251"
         ),
         CirisUtil.propAndEnv(
-<<<<<<< HEAD
+          List("kcl", "lease", "table", "deletion", "protection", "enabled"),
+          "true"
+        ),
+        CirisUtil.propAndEnv(
+          List("kcl", "lease", "table", "pitr", "enabled"),
+          "true"
+        ),
+        CirisUtil.propAndEnv(
           List(
             "kcl",
             "lease",
@@ -380,41 +387,12 @@
           List(
             "kcl",
             "lease",
-            "table",
-            "deletion",
-            "protection",
-            "enabled"
-          ),
-          "true"
-        ),
-        CirisUtil.propAndEnv(
-          List(
-            "kcl",
-            "lease",
-            "table",
-            "pitr",
-            "enabled"
-          ),
-          "true"
-        ),
-        CirisUtil.propAndEnv(
-          List(
-            "kcl",
-            "lease",
             "recovery",
             "auditor",
             "execution",
             "frequency"
           ),
           "1 hour"
-=======
-          List("kcl", "lease", "table", "deletion", "protection", "enabled"),
-          "true"
-        ),
-        CirisUtil.propAndEnv(
-          List("kcl", "lease", "table", "pitr", "enabled"),
-          "true"
->>>>>>> 1a749078
         )
       )
     )
