--- conflicted
+++ resolved
@@ -65,16 +65,10 @@
 
   object Cats {
     val catsVersion = "2.9.0"
-<<<<<<< HEAD
-    val catsEffectVersion = "3.4.7"
+    val catsEffectVersion = "3.4.8"
     val core = Def.setting("org.typelevel" %%% "cats-core" % catsVersion)
     val effect =
       Def.setting("org.typelevel" %%% "cats-effect" % catsEffectVersion)
-=======
-    val catsEffectVersion = "3.4.8"
-    val core = "org.typelevel" %% "cats-core" % catsVersion
-    val effect = "org.typelevel" %% "cats-effect" % catsEffectVersion
->>>>>>> 7c9cae5c
   }
 
   object Circe {
