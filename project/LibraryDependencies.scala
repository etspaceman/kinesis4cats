import org.portablescala.sbtplatformdeps.PlatformDepsPlugin.autoImport._
import sbt._

object LibraryDependencies {
  val Logback = "ch.qos.logback" % "logback-classic" % "1.5.20"
  val JavaXMLBind = "javax.xml.bind" % "jaxb-api" % "2.3.1"
  val Scalacheck = Def.setting("org.scalacheck" %%% "scalacheck" % "1.17.1")

  object ScalaJS {
    val javaTime =
      Def.setting("io.github.cquiroz" %%% "scala-java-time" % "2.5.0")
  }

  object FS2 {
    val fs2Version = "3.12.2"
    val core = Def.setting("co.fs2" %%% "fs2-core" % fs2Version)
    val io = Def.setting("co.fs2" %%% "fs2-io" % fs2Version)
    val reactiveStreams = "co.fs2" %% "fs2-reactive-streams" % fs2Version
  }

  object Log4Cats {
    val log4CatsVersion = "2.7.1"
    val core =
      Def.setting("org.typelevel" %%% "log4cats-core" % log4CatsVersion)
    val slf4j = "org.typelevel" %% "log4cats-slf4j" % log4CatsVersion
    val noop =
      Def.setting("org.typelevel" %%% "log4cats-noop" % log4CatsVersion)
  }

  object Munit {
    val munitVersion = "1.0.0-M11"
    val core = Def.setting("org.scalameta" %%% "munit" % munitVersion)
    val scalacheck =
      Def.setting("org.scalameta" %%% "munit-scalacheck" % munitVersion)
    val catsEffect =
      Def.setting("org.typelevel" %%% "munit-cats-effect" % "2.1.0")
    val scalacheckEffect =
      Def.setting("org.typelevel" %%% "scalacheck-effect-munit" % "2.0.0-M2")

  }

  object Aws {

    object V2 {
      val awssdkVersion =
        "2.37.1" // Should be the same as the latest version in the KCL or KPL
      val kinesis = "software.amazon.awssdk" % "kinesis" % awssdkVersion
      val dynamo = "software.amazon.awssdk" % "dynamodb" % awssdkVersion
      val cloudwatch = "software.amazon.awssdk" % "cloudwatch" % awssdkVersion
    }

    object Aggregation {
      val aggregator =
        "com.github.awslabs.kinesis-aggregation" % "amazon-kinesis-aggregator" % "2.0.3-agg"
      val deaggregator =
        "com.github.awslabs.kinesis-aggregation" % "amazon-kinesis-aggregator" % "2.0.3-deagg"
    }

<<<<<<< HEAD
    val kpl = "software.amazon.kinesis" % "amazon-kinesis-producer" % "1.0.5"
    val kcl = "software.amazon.kinesis" % "amazon-kinesis-client" % "3.2.0"
=======
    val kpl = "software.amazon.kinesis" % "amazon-kinesis-producer" % "1.0.6"
    val kcl = "software.amazon.kinesis" % "amazon-kinesis-client" % "3.1.3"
>>>>>>> 4b8f1404
  }

  object Cats {
    val catsVersion = "2.11.0"
    val catsEffectVersion = "3.6.3"
    val core = Def.setting("org.typelevel" %%% "cats-core" % catsVersion)
    val effect =
      Def.setting("org.typelevel" %%% "cats-effect" % catsEffectVersion)
  }

  object Circe {
    val circeVersion = "0.14.8"
    val core = Def.setting("io.circe" %%% "circe-core" % circeVersion)
    val parser = Def.setting("io.circe" %%% "circe-parser" % circeVersion)
    val scodec = Def.setting("io.circe" %%% "circe-scodec" % circeVersion)
  }

  object Ciris {
    val cirisVersion = "3.11.1"
    val core = Def.setting("is.cir" %%% "ciris" % cirisVersion)
  }

  object Feral {
    val feralVersion = "0.3.1"
    val lambda = Def.setting("org.typelevel" %%% "feral-lambda" % feralVersion)
  }

  object Http4s {
    val http4sVersion = "0.23.33"
    val emberServer =
      Def.setting("org.http4s" %%% "http4s-ember-server" % http4sVersion)
    val emberClient =
      Def.setting("org.http4s" %%% "http4s-ember-client" % http4sVersion)
    val blazeClient =
      Def.setting("org.http4s" %%% "http4s-blaze-client" % "0.23.17")
    val circe = Def.setting("org.http4s" %%% "http4s-circe" % http4sVersion)
  }

  object Smithy {
    def rulesEngine(version: String) =
      "software.amazon.smithy" % "smithy-rules-engine" % version
    def build(version: String) =
      "software.amazon.smithy" % "smithy-build" % version
  }

  object Smithy4s {
    val smithySpecVersion = "2025.04.08"

    val kinesis =
      "com.disneystreaming.smithy" % "aws-kinesis-spec" % smithySpecVersion
    val dynamo =
      "com.disneystreaming.smithy" % "aws-dynamodb-spec" % smithySpecVersion
    val cloudwatch =
      "com.disneystreaming.smithy" % "aws-cloudwatch-spec" % smithySpecVersion
  }
}<|MERGE_RESOLUTION|>--- conflicted
+++ resolved
@@ -56,13 +56,8 @@
         "com.github.awslabs.kinesis-aggregation" % "amazon-kinesis-aggregator" % "2.0.3-deagg"
     }
 
-<<<<<<< HEAD
-    val kpl = "software.amazon.kinesis" % "amazon-kinesis-producer" % "1.0.5"
+    val kpl = "software.amazon.kinesis" % "amazon-kinesis-producer" % "1.0.6"
     val kcl = "software.amazon.kinesis" % "amazon-kinesis-client" % "3.2.0"
-=======
-    val kpl = "software.amazon.kinesis" % "amazon-kinesis-producer" % "1.0.6"
-    val kcl = "software.amazon.kinesis" % "amazon-kinesis-client" % "3.1.3"
->>>>>>> 4b8f1404
   }
 
   object Cats {
