--- conflicted
+++ resolved
@@ -83,14 +83,7 @@
   }
 
   object Http4s {
-<<<<<<< HEAD
     val http4sVersion = "0.23.18-98-66d0795-SNAPSHOT"
-    val emberServer = "org.http4s" %% "http4s-ember-server" % http4sVersion
-    val emberClient = "org.http4s" %% "http4s-ember-client" % http4sVersion
-    val blazeClient = "org.http4s" %% "http4s-blaze-client" % "0.23.13"
-    val circe = "org.http4s" %% "http4s-circe" % http4sVersion
-=======
-    val http4sVersion = "0.23.18"
     val emberServer =
       Def.setting("org.http4s" %% "http4s-ember-server" % http4sVersion)
     val emberClient =
@@ -98,7 +91,6 @@
     val blazeClient =
       Def.setting("org.http4s" %%% "http4s-blaze-client" % "0.23.13")
     val circe = Def.setting("org.http4s" %%% "http4s-circe" % http4sVersion)
->>>>>>> b106ed94
   }
 
   object Smithy {
