--- conflicted
+++ resolved
@@ -311,13 +311,8 @@
 }
 
 object Kinesis4CatsPluginKeys {
-<<<<<<< HEAD
-  val Scala212 = "2.12.19"
+  val Scala212 = "2.12.20"
   val Scala213 = "2.13.15"
-=======
-  val Scala212 = "2.12.20"
-  val Scala213 = "2.13.14"
->>>>>>> 59044b3a
   val Scala3 = "3.3.3"
 
   val allScalaVersions = List(Scala213, Scala3, Scala212)
