import LibraryDependencies._
import org.scalafmt.sbt.ScalafmtPlugin
import org.typelevel.sbt._
import org.typelevel.sbt.gha._
import org.typelevel.sbt.mergify._
import sbt.Keys._
import sbt._
import sbt.internal.ProjectMatrix

object Kinesis4CatsPlugin extends AutoPlugin {
  override def trigger = allRequirements
  override def requires: Plugins = TypelevelPlugin

  def mkCommand(commands: List[String]): String =
    commands.mkString("; ", "; ", "")

  val autoImport: Kinesis4CatsPluginKeys.type = Kinesis4CatsPluginKeys
  import DockerComposePlugin.autoImport._
  import DockerImagePlugin.autoImport._
  import GenerativePlugin.autoImport._
  import MergifyPlugin.autoImport._
  import TypelevelCiPlugin.autoImport._
  import TypelevelGitHubPlugin.autoImport._
  import TypelevelKernelPlugin.autoImport._
  import TypelevelSitePlugin.autoImport._
  import TypelevelVersioningPlugin.autoImport._
  import autoImport._
  import de.heikoseeberger.sbtheader.HeaderPlugin.autoImport._
  import org.scalafmt.sbt.ScalafmtPlugin.autoImport._
  import sbtassembly.AssemblyPlugin.autoImport._
  import sbtprotobuf.ProtobufPlugin.autoImport._
  import scalafix.sbt.ScalafixPlugin.autoImport._

  private val primaryJavaOSCond = Def.setting {
    val java = githubWorkflowJavaVersions.value.head
    val os = githubWorkflowOSes.value.head
    s"matrix.java == '${java.render}' && matrix.os == '${os}'"
  }

  private val noScala3Cond = Def.setting {
    primaryJavaOSCond.value + s" && matrix.scala != '$Scala3'"
  }

  private val onlyScala3Cond = Def.setting {
    primaryJavaOSCond.value + s" && matrix.scala == '$Scala3'"
  }

  override def buildSettings = Seq(
    tlBaseVersion := "0.0",
    organization := "io.github.etspaceman",
    organizationName := "etspaceman",
    startYear := Some(2023),
    licenses := Seq(License.Apache2),
    developers := List(tlGitHubDev("etspaceman", "Eric Meisel")),
    crossScalaVersions := Seq(Scala212, Scala3, Scala213),
    scalaVersion := Scala213,
    tlCiMimaBinaryIssueCheck := tlBaseVersion.value != "0.0",
<<<<<<< HEAD
    resolvers += "s01 snapshots" at "https://s01.oss.sonatype.org/content/repositories/snapshots/",
=======
    resolvers += "jitpack" at "https://jitpack.io",
    protobufUseSystemProtoc := sys.env.get("CI").nonEmpty,
    githubWorkflowJobSetup ++= List(
      WorkflowStep.Use(
        UseRef.Public("arduino", "setup-protoc", "v1"),
        name = Some("Setup protoc"),
        params = Map("repo-token" -> "${{ secrets.GITHUB_TOKEN }}")
      )
    ),
>>>>>>> 35019f51
    githubWorkflowBuild := {
      val style = (tlCiHeaderCheck.value, tlCiScalafmtCheck.value) match {
        case (true, true) => // headers + formatting
          List(
            WorkflowStep.Sbt(
              List(
                "headerCheckAll",
                "fmtCheck"
              ),
              name = Some("Check headers and formatting"),
              cond = Some(primaryJavaOSCond.value)
            )
          )
        case (true, false) => // headers
          List(
            WorkflowStep.Sbt(
              List("headerCheckAll"),
              name = Some("Check headers"),
              cond = Some(primaryJavaOSCond.value)
            )
          )
        case (false, true) => // formatting
          List(
            WorkflowStep.Sbt(
              List("fmtCheck"),
              name = Some("Check formatting"),
              cond = Some(primaryJavaOSCond.value)
            )
          )
        case (false, false) => Nil // nada
      }

      val test = List(
        WorkflowStep.Sbt(
          List(
            "IT / dockerComposeUp",
            "test",
            "IT / test",
            "IT / dockerComposeDown",
            "FunctionalTest / dockerComposeUp",
            "FunctionalTest / test",
            "FunctionalTest / dockerComposeDown"
          ),
          name = Some("Test"),
          cond = Some(primaryJavaOSCond.value)
        )
      )

      val scalafix =
        if (tlCiScalafixCheck.value)
          List(
            WorkflowStep.Sbt(
              List("fixCheck"),
              name = Some("Check scalafix lints"),
              cond = Some(noScala3Cond.value)
            )
          )
        else Nil

      val mima =
        if (tlCiMimaBinaryIssueCheck.value)
          List(
            WorkflowStep.Sbt(
              List("mimaReportBinaryIssues"),
              name = Some("Check binary compatibility"),
              cond = Some(primaryJavaOSCond.value)
            )
          )
        else Nil

      val doc =
        if (tlCiDocCheck.value)
          List(
            WorkflowStep.Sbt(
              List("doc"),
              name = Some("Generate API documentation"),
              cond = Some(primaryJavaOSCond.value)
            )
          )
        else Nil

      style ++ test ++ scalafix ++ mima ++ doc
    },
    githubWorkflowJavaVersions := Seq(JavaSpec.temurin("17")),
    tlCiScalafixCheck := true,
    mergifyStewardConfig := Some(
      MergifyStewardConfig(action =
        MergifyAction.Merge(method = Some("squash"))
      )
    )
  ) ++ tlReplaceCommandAlias(
    "prePR",
    mkCommand(
      List(
        "reload",
        "project /",
        "clean",
        "githubWorkflowGenerate",
        "cpl",
        "headerCreateAll",
        "pretty",
        "set ThisBuild / tlFatalWarnings := tlFatalWarningsInCi.value",
        "doc",
        "session clear"
      )
    )
  ) ++ tlReplaceCommandAlias(
    "tlRelease",
    mkCommand(
      List(
        "reload",
        "project /",
        // Uncomment this when 0.1.x
        // "+mimaReportBinaryIssues",
        "+publish",
        "tlSonatypeBundleReleaseIfRelevant"
      )
    )
  )

  override def projectSettings = Seq(
    Test / testOptions ++= {
      List(Tests.Argument(MUnitFramework, "+l"))
    },
    // Workaround for https://github.com/typelevel/sbt-typelevel/issues/464
    scalacOptions ++= {
      if (tlIsScala3.value)
        Seq(
          "-language:implicitConversions",
          "-Ykind-projector",
          "-source:3.0-migration"
        )
      else
        Seq("-language:_")
    },
    scalacOptions -= "-Ykind-projector:underscores",
    ThisBuild / semanticdbEnabled := true,
    semanticdbVersion := scalafixSemanticdb.revision,
    libraryDependencies ++= Seq(
      Cats.core,
      Cats.effect,
      CatsRetry,
      Scala.java8Compat,
      Log4Cats.core
    ) ++ testDependencies.map(_ % Test),
    libraryDependencySchemes += "org.scala-lang.modules" %% "scala-xml" % VersionScheme.Always,
    moduleName := "kinesis4cats-" + name.value,
    headerLicense := Some(
      HeaderLicense.ALv2(s"${startYear.value.get}-2023", organizationName.value)
    ),
    Compile / doc / sources := {
      if (scalaVersion.value.startsWith("3.")) Nil
      else (Compile / doc / sources).value
    },
    assembly / test := {}
  ) ++ Seq(
    addCommandAlias(
      "cpl",
      ";Test / compile;IT / compile;FunctionalTest / compile"
    ),
    addCommandAlias(
      "fixCheck",
      ";Compile / scalafix --check;Test / scalafix --check;IT / scalafix --check;FunctionalTest / scalafix --check"
    ),
    addCommandAlias(
      "fix",
      ";Compile / scalafix;Test / scalafix;IT / scalafix;FunctionalTest / scalafix"
    ),
    addCommandAlias(
      "fmtCheck",
      ";Compile / scalafmtCheck;Test / scalafmtCheck;IT / scalafmtCheck;FunctionalTest / scalafmtCheck;scalafmtSbtCheck"
    ),
    addCommandAlias(
      "fmt",
      ";Compile / scalafmt;Test / scalafmt;IT / scalafmt;FunctionalTest / scalafmt;scalafmtSbt"
    ),
    addCommandAlias(
      "pretty",
      "fix;fmt"
    ),
    addCommandAlias(
      "prettyCheck",
      ";fixCheck;fmtCheck"
    ),
    addCommandAlias(
      "cov",
      ";clean;coverage;test;IT/test;coverageReport;coverageOff"
    )
  ).flatten
}

object Kinesis4CatsPluginKeys {
  val Scala212 = "2.12.17"
  val Scala213 = "2.13.10"
  val Scala3 = "3.2.2"

  val allScalaVersions = List(Scala213, Scala3, Scala212)
  val last2ScalaVersions = List(Scala213, Scala3)

  val MUnitFramework = new TestFramework("munit.Framework")

  import de.heikoseeberger.sbtheader.HeaderPlugin.autoImport._
  import scalafix.sbt.ScalafixPlugin.autoImport._

  val IT = config("it").extend(Test)
  val FunctionalTest = config("fun").extend(Test)

  val testDependencies = List(
    Munit.core,
    Munit.catsEffect,
    Munit.scalacheck,
    Munit.scalacheckEffect,
    Logback,
    Scalacheck,
    FS2.core,
    FS2.reactiveStreams
  )

  final implicit class Kinesi4CatsProjectMatrixOps(private val p: ProjectMatrix)
      extends AnyVal {
    def forkTests = p.settings(Test / fork := true)

    def enableIntegrationTests = p
      .configs(IT)
      .settings(inConfig(IT) {
        ScalafmtPlugin.scalafmtConfigSettings ++
          scalafixConfigSettings(IT) ++
          BloopSettings.default ++
          Defaults.testSettings ++
          headerSettings(IT) ++
          Seq(
            parallelExecution := false,
            javaOptions += "-Dcom.amazonaws.sdk.disableCertChecking=true"
          )
      })

    def enableFunctionalTests = p
      .configs(FunctionalTest)
      .settings(inConfig(FunctionalTest) {
        ScalafmtPlugin.scalafmtConfigSettings ++
          scalafixConfigSettings(FunctionalTest) ++
          BloopSettings.default ++
          Defaults.testSettings ++
          headerSettings(FunctionalTest) ++
          Seq(
            parallelExecution := false,
            javaOptions += "-Dcom.amazonaws.sdk.disableCertChecking=true"
          )
      })
  }

  final implicit class Kinesis4CatsProjectOps(private val p: Project)
      extends AnyVal {
    def enableIntegrationTests = p
      .configs(IT)
      .settings(inConfig(IT) {
        ScalafmtPlugin.scalafmtConfigSettings ++
          scalafixConfigSettings(IT) ++
          BloopSettings.default ++
          Defaults.testSettings ++
          headerSettings(IT) ++
          Seq(
            parallelExecution := false,
            javaOptions += "-Dcom.amazonaws.sdk.disableCertChecking=true"
          )
      })

    def enableFunctionalTests = p
      .configs(FunctionalTest)
      .settings(inConfig(FunctionalTest) {
        ScalafmtPlugin.scalafmtConfigSettings ++
          scalafixConfigSettings(FunctionalTest) ++
          BloopSettings.default ++
          Defaults.testSettings ++
          headerSettings(FunctionalTest) ++
          Seq(
            parallelExecution := false,
            javaOptions += "-Dcom.amazonaws.sdk.disableCertChecking=true"
          )
      })
  }
}<|MERGE_RESOLUTION|>--- conflicted
+++ resolved
@@ -55,9 +55,7 @@
     crossScalaVersions := Seq(Scala212, Scala3, Scala213),
     scalaVersion := Scala213,
     tlCiMimaBinaryIssueCheck := tlBaseVersion.value != "0.0",
-<<<<<<< HEAD
     resolvers += "s01 snapshots" at "https://s01.oss.sonatype.org/content/repositories/snapshots/",
-=======
     resolvers += "jitpack" at "https://jitpack.io",
     protobufUseSystemProtoc := sys.env.get("CI").nonEmpty,
     githubWorkflowJobSetup ++= List(
@@ -67,7 +65,6 @@
         params = Map("repo-token" -> "${{ secrets.GITHUB_TOKEN }}")
       )
     ),
->>>>>>> 35019f51
     githubWorkflowBuild := {
       val style = (tlCiHeaderCheck.value, tlCiScalafmtCheck.value) match {
         case (true, true) => // headers + formatting
