/*
 * Copyright 2023-2023 etspaceman
 *
 * Licensed under the Apache License, Version 2.0 (the "License");
 * you may not use this file except in compliance with the License.
 * You may obtain a copy of the License at
 *
 *     http://www.apache.org/licenses/LICENSE-2.0
 *
 * Unless required by applicable law or agreed to in writing, software
 * distributed under the License is distributed on an "AS IS" BASIS,
 * WITHOUT WARRANTIES OR CONDITIONS OF ANY KIND, either express or implied.
 * See the License for the specific language governing permissions and
 * limitations under the License.
 */

package kinesis4cats.client
package producer

import scala.jdk.CollectionConverters._

import java.time.Instant

import cats.data.NonEmptyList
import cats.effect.Resource
import cats.effect._
import cats.effect.syntax.all._
import cats.syntax.all._
import org.typelevel.log4cats.StructuredLogger
import org.typelevel.log4cats.slf4j.Slf4jLogger
import software.amazon.awssdk.core.SdkBytes
import software.amazon.awssdk.services.kinesis.KinesisAsyncClient
import software.amazon.awssdk.services.kinesis.model._

import kinesis4cats.models
import kinesis4cats.producer.{Record => Rec, _}
import kinesis4cats.syntax.id._

/** A [[kinesis4cats.producer.Producer Producer]] implementation that leverages
  * the [[kinesis4cats.client.KinesisClient KinesisClient]]
  *
  * @param logger
  *   [[org.typelevel.log4cats.StructuredLogger StructuredLogger]] instance, for
  *   logging
  * @param shardMapCache
  *   [[kinesis.producer.ShardMapCache ShardMapCache]]
  * @param config
  *   [[kinesis.producer.Producer.Config Producer.Config]]
  * @param underlying
  *   [[kinesis4cats.client.KinesisClient KinesisClient]]
  * @param F
  *   [[cats.effect.Async Async]]
  * @param LE
  *   [[kinesis4cats.producer.Producer.LogEncoders Producer.LogEncoders]]
  */
final class KinesisProducer[F[_]] private[kinesis4cats] (
    override val logger: StructuredLogger[F],
    override val shardMapCache: ShardMapCache[F],
<<<<<<< HEAD
    override val config: Producer.Config,
    underlying: KinesisClient[F],
    encoders: Producer.LogEncoders
=======
    override val config: Producer.Config[F],
    underlying: KinesisClient[F]
>>>>>>> e9248fc5
)(implicit
    F: Async[F]
) extends Producer[F, PutRecordsRequest, PutRecordsResponse](encoders) {

  override protected def putImpl(
      req: PutRecordsRequest
  ): F[PutRecordsResponse] = underlying.putRecords(req)

  def toEntry(record: Rec): PutRecordsRequestEntry =
    PutRecordsRequestEntry
      .builder()
      .data(SdkBytes.fromByteArray(record.data))
      .partitionKey(record.partitionKey)
      .maybeTransform(record.explicitHashKey)(_.explicitHashKey(_))
      .build()

  override protected def asPutRequest(
      records: NonEmptyList[Rec]
  ): PutRecordsRequest =
    PutRecordsRequest
      .builder()
      .records(records.toList.map(toEntry).asJava)
      .maybeTransform(config.streamNameOrArn.streamName)(_.streamName(_))
      .maybeTransform(config.streamNameOrArn.streamArn.map(_.streamArn))(
        _.streamARN(_)
      )
      .build()

  override protected def failedRecords(
      records: NonEmptyList[Rec],
      resp: PutRecordsResponse
  ): Option[NonEmptyList[Producer.FailedRecord]] =
    NonEmptyList.fromList(
      resp.records().asScala.toList.zipWithIndex.zip(records.toList).collect {
        case ((respEntry, respIndex), record)
            if Option(respEntry.errorCode()).nonEmpty =>
          Producer.FailedRecord(
            record,
            respEntry.errorCode(),
            respEntry.errorMessage(),
            respIndex
          )
      }
    )
}

object KinesisProducer {

  private[kinesis4cats] def getShardMap[F[_]](
      client: KinesisClient[F],
      streamNameOrArn: models.StreamNameOrArn
  )(implicit
      F: Async[F]
  ): F[Either[ShardMapCache.Error, ShardMap]] =
    F.realTime
      .map(d => Instant.EPOCH.plusNanos(d.toNanos))
      .flatMap(now =>
        client
          .listShards(
            ListShardsRequest
              .builder()
              .shardFilter(
                ShardFilter.builder().`type`(ShardFilterType.AT_LATEST).build()
              )
              .maybeTransform(streamNameOrArn.streamName)(_.streamName(_))
              .maybeTransform(streamNameOrArn.streamArn.map(_.streamArn))(
                _.streamARN(_)
              )
              .build()
          )
          .attempt
          .map(
            _.bimap(
              ShardMapCache.ListShardsError(_),
              resp =>
                ShardMap(
                  resp
                    .shards()
                    .asScala
                    .toList
                    .map(x =>
                      ShardMapRecord(
                        models.ShardId(
                          x.shardId()
                        ),
                        models.HashKeyRange(
                          BigInt(x.hashKeyRange().endingHashKey()),
                          BigInt(x.hashKeyRange().startingHashKey())
                        )
                      )
                    ),
                  now
                )
            )
          )
      )

  /** Basic constructor for the
    * [[kinesis4cats.client.producer.KinesisProducer KinesisProducer]]
    *
    * @param config
    *   [[kinesis4cats.producer.Producer.Config Producer.Config]]
    * @param _underlying
    *   [[https://sdk.amazonaws.com/java/api/latest/software/amazon/awssdk/services/kinesis/KinesisAsyncClient.html KinesisAsyncClient]]
    *   instance
    * @param F
    *   [[cats.effect.Async Async]]
    * @param encoders
    *   [[kinesis4cats.producer.Producer.LogEncoders Producer.LogEncoders]].
    *   Default to show instances
    * @param shardMapEncoders
    *   [[kinesis4cats.producer.ShardMapCache.LogEncoders ShardMapCache.LogEncoders]]
    *   Default to show instances
    * @param kinesisClientEncoders
    *   [[kinesis4cats.client.KinesisClient.LogEncoders KinesisClient.LogEncoders]]
    *   Default to show instances
    * @return
    *   [[cats.effect.Resource Resource]] of
    *   [[kinesis4cats.client.producer.KinesisProducer KinesisProducer]]
    */
<<<<<<< HEAD
  def instance[F[_]](
      config: Producer.Config,
      _underlying: KinesisAsyncClient,
      encoders: Producer.LogEncoders = Producer.LogEncoders.show,
      shardMapEncoders: ShardMapCache.LogEncoders =
        ShardMapCache.LogEncoders.show,
      kinesisClientEncoders: KinesisClient.LogEncoders =
        KinesisClient.LogEncoders.show
  )(implicit
      F: Async[F]
=======
  def apply[F[_]](config: Producer.Config[F], _underlying: KinesisAsyncClient)(
      implicit
      F: Async[F],
      LE: Producer.LogEncoders,
      KLE: KinesisClient.LogEncoders,
      SLE: ShardMapCache.LogEncoders
>>>>>>> e9248fc5
  ): Resource[F, KinesisProducer[F]] =
    KinesisClient[F](_underlying, kinesisClientEncoders).flatMap(
      apply(config, _, encoders, shardMapEncoders)
    )

  /** Basic constructor for the
    * [[kinesis4cats.client.producer.KinesisProducer KinesisProducer]]
    *
    * @param config
    *   [[kinesis4cats.producer.Producer.Config Producer.Config]]
    * @param underlying
    *   [[kinesis4cats.client.KinesisClient KinesisClient]] instance
    * @param F
    *   [[cats.effect.Async Async]]
    * @param encoders
    *   [[kinesis4cats.producer.Producer.LogEncoders Producer.LogEncoders]].
    *   Default to show instances
    * @param shardMapEncoders
    *   [[kinesis4cats.producer.ShardMapCache.LogEncoders ShardMapCache.LogEncoders]]
    *   Default to show instances
    * @return
    *   [[cats.effect.Resource Resource]] of
    *   [[kinesis4cats.client.producer.KinesisProducer KinesisProducer]]
    */
<<<<<<< HEAD
  def apply[F[_]](
      config: Producer.Config,
      underlying: KinesisClient[F],
      encoders: Producer.LogEncoders = Producer.LogEncoders.show,
      shardMapEncoders: ShardMapCache.LogEncoders =
        ShardMapCache.LogEncoders.show
  )(implicit
      F: Async[F]
=======
  def apply[F[_]](config: Producer.Config[F], underlying: KinesisClient[F])(
      implicit
      F: Async[F],
      LE: Producer.LogEncoders,
      SLE: ShardMapCache.LogEncoders
>>>>>>> e9248fc5
  ): Resource[F, KinesisProducer[F]] = for {
    logger <- Slf4jLogger.create[F].toResource
    shardMapCache <- ShardMapCache[F](
      config.shardMapCacheConfig,
      getShardMap(underlying, config.streamNameOrArn),
      Slf4jLogger.create[F].widen,
      shardMapEncoders
    )
    producer = new KinesisProducer[F](
      logger,
      shardMapCache,
      config,
      underlying,
      encoders
    )
  } yield producer
}<|MERGE_RESOLUTION|>--- conflicted
+++ resolved
@@ -56,14 +56,9 @@
 final class KinesisProducer[F[_]] private[kinesis4cats] (
     override val logger: StructuredLogger[F],
     override val shardMapCache: ShardMapCache[F],
-<<<<<<< HEAD
-    override val config: Producer.Config,
+    override val config: Producer.Config[F],
     underlying: KinesisClient[F],
     encoders: Producer.LogEncoders
-=======
-    override val config: Producer.Config[F],
-    underlying: KinesisClient[F]
->>>>>>> e9248fc5
 )(implicit
     F: Async[F]
 ) extends Producer[F, PutRecordsRequest, PutRecordsResponse](encoders) {
@@ -184,9 +179,8 @@
     *   [[cats.effect.Resource Resource]] of
     *   [[kinesis4cats.client.producer.KinesisProducer KinesisProducer]]
     */
-<<<<<<< HEAD
   def instance[F[_]](
-      config: Producer.Config,
+      config: Producer.Config[F],
       _underlying: KinesisAsyncClient,
       encoders: Producer.LogEncoders = Producer.LogEncoders.show,
       shardMapEncoders: ShardMapCache.LogEncoders =
@@ -195,14 +189,6 @@
         KinesisClient.LogEncoders.show
   )(implicit
       F: Async[F]
-=======
-  def apply[F[_]](config: Producer.Config[F], _underlying: KinesisAsyncClient)(
-      implicit
-      F: Async[F],
-      LE: Producer.LogEncoders,
-      KLE: KinesisClient.LogEncoders,
-      SLE: ShardMapCache.LogEncoders
->>>>>>> e9248fc5
   ): Resource[F, KinesisProducer[F]] =
     KinesisClient[F](_underlying, kinesisClientEncoders).flatMap(
       apply(config, _, encoders, shardMapEncoders)
@@ -227,22 +213,14 @@
     *   [[cats.effect.Resource Resource]] of
     *   [[kinesis4cats.client.producer.KinesisProducer KinesisProducer]]
     */
-<<<<<<< HEAD
   def apply[F[_]](
-      config: Producer.Config,
+      config: Producer.Config[F],
       underlying: KinesisClient[F],
       encoders: Producer.LogEncoders = Producer.LogEncoders.show,
       shardMapEncoders: ShardMapCache.LogEncoders =
         ShardMapCache.LogEncoders.show
   )(implicit
       F: Async[F]
-=======
-  def apply[F[_]](config: Producer.Config[F], underlying: KinesisClient[F])(
-      implicit
-      F: Async[F],
-      LE: Producer.LogEncoders,
-      SLE: ShardMapCache.LogEncoders
->>>>>>> e9248fc5
   ): Resource[F, KinesisProducer[F]] = for {
     logger <- Slf4jLogger.create[F].toResource
     shardMapCache <- ShardMapCache[F](
