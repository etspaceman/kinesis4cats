--- conflicted
+++ resolved
@@ -135,14 +135,9 @@
 class MockProducer(
     val logger: StructuredLogger[IO],
     val shardMapCache: ShardMapCache[IO],
-<<<<<<< HEAD
-    val config: Producer.Config,
+    val config: Producer.Config[IO],
     encoders: Producer.LogEncoders
 ) extends Producer[IO, MockPutRequest, MockPutResponse](encoders) {
-=======
-    val config: Producer.Config[IO]
-) extends Producer[IO, MockPutRequest, MockPutResponse] {
->>>>>>> e9248fc5
 
   var requests: Int = 0 // scalafix:ok
 
