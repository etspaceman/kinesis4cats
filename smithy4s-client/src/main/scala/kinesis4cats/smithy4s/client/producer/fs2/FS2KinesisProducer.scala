--- conflicted
+++ resolved
@@ -96,15 +96,12 @@
       copy(encoders = encoders)
     def withLogRequestsResponses(logRequestsResponses: Boolean): Builder[F] =
       copy(logRequestsResponses = logRequestsResponses)
-<<<<<<< HEAD
     def withUnderlyingConfig(underlyingConfig: Producer.Config[F]): Builder[F] =
       copy(underlyingConfig = underlyingConfig)
-=======
     def withCallback(
         callback: Producer.Result[PutRecordsOutput] => F[Unit]
     ): Builder[F] =
       copy(callback = callback)
->>>>>>> 4741b2a6
     def enableLogging: Builder[F] = withLogRequestsResponses(true)
     def disableLogging: Builder[F] = withLogRequestsResponses(false)
 
