--- conflicted
+++ resolved
@@ -121,10 +121,9 @@
         KinesisClient.LogEncoders.show
   )(implicit F: Async[F]): Resource[F, FS2KinesisProducer[F]] = LocalstackConfig
     .resource[F](prefix)
-<<<<<<< HEAD
     .flatMap(
       resource[F](
-        producerConfig(streamName),
+        producerConfig(streamName, F),
         _,
         callback,
         encoders,
@@ -132,7 +131,4 @@
         kinesisClientEncoders
       )
     )
-=======
-    .flatMap(resource[F](producerConfig(streamName, F), _, callback))
->>>>>>> e9248fc5
 }