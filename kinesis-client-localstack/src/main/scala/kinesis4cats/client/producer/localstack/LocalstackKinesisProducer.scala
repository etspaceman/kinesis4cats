/*
 * Copyright 2023-2023 etspaceman
 *
 * Licensed under the Apache License, Version 2.0 (the "License");
 * you may not use this file except in compliance with the License.
 * You may obtain a copy of the License at
 *
 *     http://www.apache.org/licenses/LICENSE-2.0
 *
 * Unless required by applicable law or agreed to in writing, software
 * distributed under the License is distributed on an "AS IS" BASIS,
 * WITHOUT WARRANTIES OR CONDITIONS OF ANY KIND, either express or implied.
 * See the License for the specific language governing permissions and
 * limitations under the License.
 */

package kinesis4cats.client.producer.localstack

import cats.Applicative
import cats.effect._
import cats.effect.syntax.all._
import cats.syntax.all._
import org.typelevel.log4cats.slf4j.Slf4jLogger

import kinesis4cats.client.KinesisClient
import kinesis4cats.client.producer.KinesisProducer
import kinesis4cats.localstack.LocalstackConfig
import kinesis4cats.localstack.aws.v2.AwsClients
import kinesis4cats.models.StreamNameOrArn
import kinesis4cats.producer.Producer
import kinesis4cats.producer.ShardMap
import kinesis4cats.producer.ShardMapCache

object LocalstackKinesisProducer {

  /** Builds a [[kinesis4cats.client.producer.KinesisProducer KinesisProducer]]
    * that is compliant for Localstack usage. Lifecycle is managed as a
    * [[cats.effect.Resource Resource]].
    *
    * @param producerConfig
    *   [[kinesis4cats.producer.Producer.Config Producer.Config]]
    * @param config
    *   [[kinesis4cats.localstack.LocalstackConfig LocalstackConfig]]
    * @param F
    *   F with an [[cats.effect.Async Async]] instance
    * @param encoders
    *   [[kinesis4cats.producer.Producer.LogEncoders Producer.LogEncoders]]
    * @param shardMapEncoders
    *   [[kinesis4cats.producer.ShardMapCache.LogEncoders ShardMapCache.LogEncoders]]
    * @param kinesisClientEncoders
    *   [[kinesis4cats.client.KinesisClient.LogEncoders LogEncoders]]
    * @return
    *   [[cats.effect.Resource Resource]] of
    *   [[kinesis4cats.client.producer.KinesisProducer KinesisProducer]]
    */
  def resource[F[_]](
      producerConfig: Producer.Config[F],
      config: LocalstackConfig,
      shardMapF: (
          KinesisClient[F],
          StreamNameOrArn,
          Async[F]
      ) => F[Either[ShardMapCache.Error, ShardMap]],
      encoders: Producer.LogEncoders,
      shardMapEncoders: ShardMapCache.LogEncoders,
      kinesisClientEncoders: KinesisClient.LogEncoders
  )(implicit F: Async[F]): Resource[F, KinesisProducer[F]] = AwsClients
    .kinesisClientResource[F](config)
    .flatMap(_underlying =>
      for {
        logger <- Slf4jLogger.create[F].toResource
        underlying <- KinesisClient[F](_underlying, kinesisClientEncoders)
        shardMapCache <- ShardMapCache[F](
          producerConfig.shardMapCacheConfig,
          shardMapF(underlying, producerConfig.streamNameOrArn, F),
          Slf4jLogger.create[F].widen,
          shardMapEncoders
        )
        producer = new KinesisProducer[F](
          logger,
          shardMapCache,
          producerConfig,
          underlying,
          encoders
        )
      } yield producer
    )

  /** Builds a [[kinesis4cats.client.producer.KinesisProducer KinesisProducer]]
    * that is compliant for Localstack usage. Lifecycle is managed as a
    * [[cats.effect.Resource Resource]].
    *
    * @param streamName
    *   Name of stream for the producer to produce to
    * @param prefix
    *   Optional prefix for parsing configuration. Default to None
    * @param producerConfig
    *   String => [[kinesis4cats.producer.Producer.Config Producer.Config]]
    *   function that creates configuration given a stream name. Defaults to
    *   Producer.Config.default
    * @param F
    *   F with an [[cats.effect.Async Async]] instance
    * @param encoders
    *   [[kinesis4cats.producer.Producer.LogEncoders Producer.LogEncoders]].
    *   Default to show instances
    * @param shardMapEncoders
    *   [[kinesis4cats.producer.ShardMapCache.LogEncoders ShardMapCache.LogEncoders]]
    *   Default to show instances
    * @param kinesisClientEncoders
    *   [[kinesis4cats.client.KinesisClient.LogEncoders LogEncoders]] Default to
    *   show instances
    * @return
    *   [[cats.effect.Resource Resource]] of
    *   [[kinesis4cats.client.producer.KinesisProducer KinesisProducer]]
    */
  def resource[F[_]](
      streamName: String,
      prefix: Option[String] = None,
      producerConfig: (String, Applicative[F]) => Producer.Config[F] =
        (streamName: String, f: Applicative[F]) =>
          Producer.Config.default[F](StreamNameOrArn.Name(streamName))(f),
      shardMapF: (
          KinesisClient[F],
          StreamNameOrArn,
          Async[F]
      ) => F[Either[ShardMapCache.Error, ShardMap]] = (
          client: KinesisClient[F],
          streamNameOrArn: StreamNameOrArn,
          f: Async[F]
      ) => KinesisProducer.getShardMap(client, streamNameOrArn)(f),
      encoders: Producer.LogEncoders = Producer.LogEncoders.show,
      shardMapEncoders: ShardMapCache.LogEncoders =
        ShardMapCache.LogEncoders.show,
      kinesisClientEncoders: KinesisClient.LogEncoders =
        KinesisClient.LogEncoders.show
  )(implicit F: Async[F]): Resource[F, KinesisProducer[F]] = LocalstackConfig
    .resource[F](prefix)
<<<<<<< HEAD
    .flatMap(
      resource[F](
        producerConfig(streamName),
        _,
        shardMapF,
        encoders,
        shardMapEncoders,
        kinesisClientEncoders
      )
    )
=======
    .flatMap(resource[F](producerConfig(streamName, F), _, shardMapF))
>>>>>>> e9248fc5
}<|MERGE_RESOLUTION|>--- conflicted
+++ resolved
@@ -135,10 +135,9 @@
         KinesisClient.LogEncoders.show
   )(implicit F: Async[F]): Resource[F, KinesisProducer[F]] = LocalstackConfig
     .resource[F](prefix)
-<<<<<<< HEAD
     .flatMap(
       resource[F](
-        producerConfig(streamName),
+        producerConfig(streamName, F),
         _,
         shardMapF,
         encoders,
@@ -146,7 +145,4 @@
         kinesisClientEncoders
       )
     )
-=======
-    .flatMap(resource[F](producerConfig(streamName, F), _, shardMapF))
->>>>>>> e9248fc5
 }