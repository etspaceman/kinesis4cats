/*
 * Copyright 2023-2023 etspaceman
 *
 * Licensed under the Apache License, Version 2.0 (the "License");
 * you may not use this file except in compliance with the License.
 * You may obtain a copy of the License at
 *
 *     http://www.apache.org/licenses/LICENSE-2.0
 *
 * Unless required by applicable law or agreed to in writing, software
 * distributed under the License is distributed on an "AS IS" BASIS,
 * WITHOUT WARRANTIES OR CONDITIONS OF ANY KIND, either express or implied.
 * See the License for the specific language governing permissions and
 * limitations under the License.
 */

package kinesis4cats.kcl.instances

import scala.concurrent.duration.Duration
import scala.jdk.CollectionConverters._

import cats.Eq
import cats.syntax.all._
import software.amazon.awssdk.services.dynamodb.model.BillingMode
import software.amazon.awssdk.services.dynamodb.model.Tag
import software.amazon.kinesis.common.InitialPositionInStreamExtended
import software.amazon.kinesis.coordinator.CoordinatorConfig
import software.amazon.kinesis.leases.LeaseManagementConfig
import software.amazon.kinesis.leases.LeaseManagementConfig.WorkerMetricsTableConfig
import software.amazon.kinesis.lifecycle.LifecycleConfig
import software.amazon.kinesis.metrics.MetricsConfig
import software.amazon.kinesis.retrieval._
import software.amazon.kinesis.retrieval.fanout.FanOutConfig
import software.amazon.kinesis.retrieval.polling.PollingConfig

import kinesis4cats.compat.DurationConverters._
import kinesis4cats.kcl.{KCLConsumer, RecordProcessor}

object eq {
  implicit val javaDurationEq: Eq[java.time.Duration] =
    Eq[Duration].contramap(_.toScala)

  implicit val initialPositionInStreamExtendedEq
      : Eq[InitialPositionInStreamExtended] = (x, y) =>
    x.getInitialPositionInStream() == y.getInitialPositionInStream() &&
      Option(x.getTimestamp()).map(_.toInstant().toEpochMilli()) === Option(
        y.getTimestamp()
      ).map(_.toInstant().toEpochMilli())

  implicit val coordinatorConfigEq: Eq[CoordinatorConfig] = (x, y) =>
    x.applicationName() === y.applicationName() &&
      x.maxInitializationAttempts() === y.maxInitializationAttempts() &&
      x.parentShardPollIntervalMillis() === y.parentShardPollIntervalMillis() &&
      x.schedulerInitializationBackoffTimeMillis() === y
        .schedulerInitializationBackoffTimeMillis() &&
      x.shardConsumerDispatchPollIntervalMillis() === y
        .shardConsumerDispatchPollIntervalMillis() &&
      x.skipShardSyncAtWorkerInitializationIfLeasesExist() === y
        .skipShardSyncAtWorkerInitializationIfLeasesExist()

  implicit val tagEq: Eq[Tag] = Eq.by(x => (x.key, x.value))

  implicit def collectionEq[A](implicit
      eqA: Eq[A]
  ): Eq[java.util.Collection[A]] = Eq.by(x => x.asScala.toList)

  implicit val billingModeEq: Eq[BillingMode] = Eq.fromUniversalEquals

  implicit val workerMetricsTableConfigEq: Eq[WorkerMetricsTableConfig] =
    Eq.by(x =>
      (
        x.tableName(),
        x.billingMode(),
        x.readCapacity(),
        x.writeCapacity(),
        x.pointInTimeRecoveryEnabled(),
        x.deletionProtectionEnabled(),
        x.tags()
      )
    )

  implicit val leaseManagementConfigEq: Eq[LeaseManagementConfig] = (x, y) =>
    x.billingMode() === y.billingMode() &&
      x.cacheMissWarningModulus() === y.cacheMissWarningModulus() &&
      x.cleanupLeasesUponShardCompletion() === y
        .cleanupLeasesUponShardCompletion() &&
      x.consistentReads() === y.consistentReads() &&
      x.dynamoDbRequestTimeout() == y.dynamoDbRequestTimeout() &&
      x.epsilonMillis() === y.epsilonMillis() &&
      x.failoverTimeMillis() === y.failoverTimeMillis() &&
      x.ignoreUnexpectedChildShards() === y.ignoreUnexpectedChildShards() &&
      x.initialLeaseTableReadCapacity() === y.initialLeaseTableReadCapacity() &&
      x.initialLeaseTableWriteCapacity() === y
        .initialLeaseTableWriteCapacity() &&
      x.initialPositionInStream() === y.initialPositionInStream() &&
      x.leasesRecoveryAuditorExecutionFrequencyMillis() === y
        .leasesRecoveryAuditorExecutionFrequencyMillis() &&
      x.leasesRecoveryAuditorInconsistencyConfidenceThreshold() === y
        .leasesRecoveryAuditorInconsistencyConfidenceThreshold() &&
      x.listShardsBackoffTimeInMillis() === y.listShardsBackoffTimeInMillis() &&
      x.maxCacheMissesBeforeReload() === y.maxCacheMissesBeforeReload() &&
      x.maxLeaseRenewalThreads() === y.maxLeaseRenewalThreads() &&
      x.maxLeasesForWorker() === y.maxLeasesForWorker() &&
      x.maxLeasesToStealAtOneTime() === y.maxLeasesToStealAtOneTime() &&
      x.maxListShardsRetryAttempts() === y.maxListShardsRetryAttempts() &&
      x.shardSyncIntervalMillis() === y.shardSyncIntervalMillis() &&
      x.streamName() === y.streamName() &&
      x.tableName() === y.tableName() &&
      x.workerIdentifier() === y.workerIdentifier() &&
<<<<<<< HEAD
      x.workerUtilizationAwareAssignmentConfig
        .inMemoryWorkerMetricsCaptureFrequencyMillis() === y.workerUtilizationAwareAssignmentConfig
        .inMemoryWorkerMetricsCaptureFrequencyMillis() &&
      x.workerUtilizationAwareAssignmentConfig
        .workerMetricsReporterFreqInMillis() === y.workerUtilizationAwareAssignmentConfig
        .workerMetricsReporterFreqInMillis() &&
      x.workerUtilizationAwareAssignmentConfig
        .noOfPersistedMetricsPerWorkerMetrics() === y.workerUtilizationAwareAssignmentConfig
        .noOfPersistedMetricsPerWorkerMetrics() &&
      x.workerUtilizationAwareAssignmentConfig
        .disableWorkerMetrics() === y.workerUtilizationAwareAssignmentConfig
        .disableWorkerMetrics() &&
      x.workerUtilizationAwareAssignmentConfig
        .maxThroughputPerHostKBps() === y.workerUtilizationAwareAssignmentConfig
        .maxThroughputPerHostKBps() &&
      x.workerUtilizationAwareAssignmentConfig
        .dampeningPercentage() === y.workerUtilizationAwareAssignmentConfig
        .dampeningPercentage() &&
      x.workerUtilizationAwareAssignmentConfig
        .reBalanceThresholdPercentage() === y.workerUtilizationAwareAssignmentConfig
        .reBalanceThresholdPercentage() &&
      x.workerUtilizationAwareAssignmentConfig
        .allowThroughputOvershoot() === y.workerUtilizationAwareAssignmentConfig
        .allowThroughputOvershoot() &&
      x.workerUtilizationAwareAssignmentConfig
        .staleWorkerMetricsEntryCleanupDuration() === y.workerUtilizationAwareAssignmentConfig
        .staleWorkerMetricsEntryCleanupDuration() &&
      x.workerUtilizationAwareAssignmentConfig
        .workerMetricsTableConfig() === y.workerUtilizationAwareAssignmentConfig
        .workerMetricsTableConfig() &&
      x.workerUtilizationAwareAssignmentConfig
        .varianceBalancingFrequency() === y.workerUtilizationAwareAssignmentConfig
        .varianceBalancingFrequency() &&
      x.workerUtilizationAwareAssignmentConfig
        .workerMetricsEMAAlpha() === y.workerUtilizationAwareAssignmentConfig
        .workerMetricsEMAAlpha()
=======
      x.leaseTableDeletionProtectionEnabled() === y
        .leaseTableDeletionProtectionEnabled() &&
      x.leaseTablePitrEnabled() === y.leaseTablePitrEnabled()
>>>>>>> 1a749078

  implicit val lifecycleConfigEq: Eq[LifecycleConfig] = (x, y) =>
    x.logWarningForTaskAfterMillis() == y.logWarningForTaskAfterMillis() &&
      x.readTimeoutsToIgnoreBeforeWarning() === y
        .readTimeoutsToIgnoreBeforeWarning() &&
      x.taskBackoffTimeMillis() === y.taskBackoffTimeMillis()

  implicit val metricsConfigEq: Eq[MetricsConfig] = (x, y) =>
    x.metricsBufferTimeMillis() === y.metricsBufferTimeMillis() &&
      x.metricsEnabledDimensions() == y.metricsEnabledDimensions() &&
      x.metricsLevel() == y.metricsLevel() &&
      x.metricsMaxQueueSize() === y.metricsMaxQueueSize() &&
      x.namespace() === y.namespace() &&
      x.publisherFlushBuffer() === y.publisherFlushBuffer()

  implicit val pollingConfigEq: Eq[PollingConfig] = (x, y) =>
    x.idleTimeBetweenReadsInMillis() === y.idleTimeBetweenReadsInMillis() &&
      x.kinesisRequestTimeout() == y.kinesisRequestTimeout() &&
      x.maxGetRecordsThreadPool() == y.maxGetRecordsThreadPool() &&
      x.maxRecords() === y.maxRecords() &&
      x.retryGetRecordsInSeconds() == y.retryGetRecordsInSeconds() &&
      x.streamName() === y.streamName() &&
      x.usePollingConfigIdleTimeValue() === y.usePollingConfigIdleTimeValue()

  implicit val fanoutConfigEq: Eq[FanOutConfig] = (x, y) =>
    x.applicationName() === y.applicationName() &&
      x.consumerArn() === y.consumerArn() &&
      x.consumerName() === y.consumerName() &&
      x.maxDescribeStreamConsumerRetries() === y
        .maxDescribeStreamConsumerRetries() &&
      x.maxDescribeStreamSummaryRetries() === y
        .maxDescribeStreamSummaryRetries() &&
      x.registerStreamConsumerRetries() === y.registerStreamConsumerRetries() &&
      x.retryBackoffMillis() === y.retryBackoffMillis() &&
      x.streamName() === y.streamName()

  implicit val retrievalSpecificConfigEq: Eq[RetrievalSpecificConfig] = {
    case (x: PollingConfig, y: PollingConfig) => pollingConfigEq.eqv(x, y)
    case (x: FanOutConfig, y: FanOutConfig)   => fanoutConfigEq.eqv(x, y)
    case (x, y)                               => x == y
  }

  implicit val retrievalConfigEq: Eq[RetrievalConfig] = (x, y) =>
    x.streamTracker() == y.streamTracker() &&
      x.applicationName() === y.applicationName() &&
      x.listShardsBackoffTimeInMillis() === y.listShardsBackoffTimeInMillis() &&
      x.maxListShardsRetryAttempts() === y.maxListShardsRetryAttempts() &&
      x.retrievalSpecificConfig() === y.retrievalSpecificConfig()

  implicit val recordProcessorConfigEq: Eq[RecordProcessor.Config] = (x, y) =>
    x.autoCommit === y.autoCommit &&
      x.checkpointRetries === y.checkpointRetries &&
      x.checkpointRetryInterval === y.checkpointRetryInterval &&
      x.shardEndTimeout === y.shardEndTimeout

  implicit val processConfigEq: Eq[KCLConsumer.ProcessConfig] = (x, y) =>
    x.callProcessRecordsEvenForEmptyRecordList === y.callProcessRecordsEvenForEmptyRecordList &&
      x.raiseOnError === y.raiseOnError &&
      x.recordProcessorConfig === y.recordProcessorConfig
}<|MERGE_RESOLUTION|>--- conflicted
+++ resolved
@@ -107,7 +107,9 @@
       x.streamName() === y.streamName() &&
       x.tableName() === y.tableName() &&
       x.workerIdentifier() === y.workerIdentifier() &&
-<<<<<<< HEAD
+      x.leaseTableDeletionProtectionEnabled() === y
+        .leaseTableDeletionProtectionEnabled() &&
+      x.leaseTablePitrEnabled() === y.leaseTablePitrEnabled() &&
       x.workerUtilizationAwareAssignmentConfig
         .inMemoryWorkerMetricsCaptureFrequencyMillis() === y.workerUtilizationAwareAssignmentConfig
         .inMemoryWorkerMetricsCaptureFrequencyMillis() &&
@@ -144,11 +146,6 @@
       x.workerUtilizationAwareAssignmentConfig
         .workerMetricsEMAAlpha() === y.workerUtilizationAwareAssignmentConfig
         .workerMetricsEMAAlpha()
-=======
-      x.leaseTableDeletionProtectionEnabled() === y
-        .leaseTableDeletionProtectionEnabled() &&
-      x.leaseTablePitrEnabled() === y.leaseTablePitrEnabled()
->>>>>>> 1a749078
 
   implicit val lifecycleConfigEq: Eq[LifecycleConfig] = (x, y) =>
     x.logWarningForTaskAfterMillis() == y.logWarningForTaskAfterMillis() &&
