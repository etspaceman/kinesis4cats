--- conflicted
+++ resolved
@@ -456,13 +456,9 @@
   .enablePlugins(NoPublishPlugin)
   .settings(
     description := "Integration Tests for the Smithy4s Kinesis Client",
-<<<<<<< HEAD
-    libraryDependencies ++= Seq(Http4s.emberClient % IT, Log4Cats.slf4j % IT)
-=======
-    libraryDependencies ++= Seq(
-      Http4s.blazeClient.value % IT
-    )
->>>>>>> b106ed94
+    libraryDependencies ++= Seq(
+      Http4s.emberClient.value % IT
+    )
   )
   .jvmPlatform(last2ScalaVersions)
   // TODO: Enable when ember client issues are fixed
@@ -479,14 +475,10 @@
   .enablePlugins(NoPublishPlugin)
   .settings(
     description := "Integration Tests for the Smithy4s Kinesis Producer",
-<<<<<<< HEAD
-    libraryDependencies ++= Seq(Http4s.emberClient % IT, Log4Cats.slf4j % IT)
-=======
-    libraryDependencies ++= Seq(
-      Http4s.blazeClient.value % IT,
+    libraryDependencies ++= Seq(
+      Http4s.emberClient.value % IT,
       Log4Cats.slf4j % IT
     )
->>>>>>> b106ed94
   )
   .jvmPlatform(last2ScalaVersions)
   .enableIntegrationTests
